#!/usr/bin/env python
'''
obi
'''
from setuptools import setup

setup(
    name='oblong-obi',
    packages=['obi', 'obi.task'],
    entry_points={
        'console_scripts': ['obi=obi.obi:main']
    },
    include_package_data=True,
<<<<<<< HEAD
    version="3.1.0",
=======
    version="3.2.0",
>>>>>>> ce8eb62a
    description="g-speak project generator",
    long_description=open('README.md', 'rt').read(),
    author="Justin Shrake",
    author_email="jshrake@oblong.com",
    url="https://github.com/Oblong/obi",
    download_url="https://github.com/Oblong/obi",
    keywords=["g-speak", "greenhouse"],
    install_requires=[
        'docopt==0.6.2',
        'fabric==1.10.3',
        'jinja2==2.8',
        'pyyaml==3.11'
    ],
    classifiers=[
        "Programming Language :: Python",
        "Programming Language :: Python :: 3",
        "Development Status :: 4 - Beta",
        "Environment :: Other Environment",
        "Intended Audience :: Developers",
        "Operating System :: OS Independent",
        "Topic :: Software Development :: Libraries :: Python Modules",
    ],
    data_files=[
        ('man/man1', ['obi.1']),
    ],
    package_data={'': ['README.md']}
)<|MERGE_RESOLUTION|>--- conflicted
+++ resolved
@@ -11,11 +11,7 @@
         'console_scripts': ['obi=obi.obi:main']
     },
     include_package_data=True,
-<<<<<<< HEAD
-    version="3.1.0",
-=======
     version="3.2.0",
->>>>>>> ce8eb62a
     description="g-speak project generator",
     long_description=open('README.md', 'rt').read(),
     author="Justin Shrake",
