# obi
```
obi is a command-line tool for developing g-speaky applications.

Available tasks:

go                Build, stop, and run the project (optionally, on numerous machines)
                  defaults to deploying to /tmp/yourusername/projectname
stop              Stops the application (optionally, on numerous machines)
build             Builds the project (optionally, on numerous machines)
clean             Clean the build directory (optionally, on numerous machines)
rsync             Rsync your local project directory to remote machines
fetch             Download remote files to your local project directory

new               Generate a new project, scaffolded from an obi template
template list     List obi templates
template install  Install an obi template
template remove   Remove an installed obi template
template upgrade  Upgrade an installed obi template

room list         List available rooms

Edit project.yaml (in your project folder) to configure sets of machines for
go/stop, set arguments for building and launching the program, and choose feld &
screen proteins. By default, running your application in a room will deploy
project files to /tmp/yourusername/project-name/ on the machines of that room.

Usage:
  obi go [<room>] [--debug=<debugger>] [--dry-run] [--] [<extras>...]
  obi stop [<room>] [-f|--force] [--dry-run]
  obi build [<room>] [--dry-run]
  obi clean [<room>] [--dry-run]
  obi rsync <room> [--dry-run]
  obi fetch <room> [<file>...] [--dry-run]
  obi new <template> <name> [--template_home=<path>] [--g_speak_home=<path>]
  obi template list [--template_home=<path>]
  obi template install <giturl> [<name>] [--template_home=<path>]
  obi template remove <name> [--template_home=<path>]
  obi template upgrade <name> [--template_home=<path>]
  obi room list
  obi -h | --help | --version

Options:
  -h --help               Show this screen.
  --version               Show version.
  --dry-run               Optional: output the list of commands that the task runs.
  --g_speak_home=<path>   Optional: absolute path of g-speak dir to build against.
  --template_home=<path>  Optional: path containing installed obi templates.
  --debug=<debugger>      Optional: launches the application in a debugger.
```

* [Install](#install)
  - [Mac](#mac)
  - [Ubuntu](#ubuntu)
* [Templates](#templates)
* [Tasks](#tasks)
* [Editor tips](#editor-tips)

## Install

### Mac (via Homebrew)

```bash
# Install homebrew
ruby -e "$(curl -fsSL https://raw.githubusercontent.com/Homebrew/install/master/install)"

# Add the Oblong/homebrew-tools tap @ github.com/Oblong/homebrew-tools
brew tap Oblong/homebrew-tools

# Install
brew install obi

# Upgrading
brew update
brew upgrade obi
```

### Ubuntu (via pip)

```bash
# Install dependencies (if using system python)
sudo apt-get install python-dev python-pip libffi-dev libssl-dev

# Install
# NOTE: You should make sure that ~/.local/bin is on your PATH if using the
# --user flag.
pip install --user git+https://github.com/Oblong/obi.git

# Upgrading
pip install --upgrade --user git+https://github.com/Oblong/obi.git
```
## Templates

### Installing

Install templates from a git repository:
```bash
# a good batteries-included starting point project template
obi template install git@github.com:Oblong/obi-greenhouse.git greenhouse

# a very basic C++ project template
obi template install git@github.com:Oblong/obi-cpp.git cpp

# a gspeak project template (Oblong internal only)
obi template install git@gitlab.oblong.com:obi/gspeak gspeak
```

The install command clones the specified repo to
`~/.local/share/oblong/obi` (or `${XDG_DATA_HOME}/oblong/obi` if that
environment variable is set). Feel free to manage this directory
yourself!

### Upgrading

```bash
obi template upgrade obi-cpp
obi template upgrade greenhouse
obi template upgrade growroom
```

Runs `git pull` in the appropriate repository.

### Removing

```bash
obi template remove obi-cpp
obi template remove greenhouse
obi template remove growroom
```

Removes the template.

## Tasks

### obi template list
---
`obi template list` Returns a list of installed obi templates available for use with the `new` task.

#### example
```bash
obi template list
```

### obi new [template] [name]
---
`obi new <template> <name>` generates a new project in your current working directory, scaffolded from the chosen template.

#### options
- `[--g_speak_home=<path>]`: Builds the project against the specified g-speak. Path must be an absolute path to the g-speak home directory.

If the `--g_speak_home` option is not specified, obi attempts to find a default version of gspeak that will work well for your system. It will look for the `G_SPEAK_HOME` environment variable, and finally fallback to extracting for the highest version g-speak found in `/opt/oblong/`.

#### example
```bash
obi new greenhouse app-name --g_speak_home=/opt/oblong/g-speak3.26
```

### obi go [room-name]
---
`obi go [room-name]` builds and runs the application on the machines belonging to the named room.
If `<room-name>` is not specified, then the application is built and ran on the local machine.

#### options
- `[--debug=<debugger>]`: Specify a toolname to launch the application. This is useful for launching the application with debuggers or profilers:
```bash
obi go --debug="lldb --"
obi go roomname --debug="strace --"
obi go roomname --debug="gdb -ex run --args"
```

Users can specify special names debuggers in the `project.yaml`

```yaml
# Debuggers to use in obi go --debug=<debugger>
debuggers:
  gdb: "gdb -ex run --args"
  lldb: "lldb --"
  strace: "sudo strace"
  apitrace: "apitrace trace"
```

And use them like so:
```bash
obi go --debug=lldb
obi go roomname --debug=gdb
```

When using `--debug` with a remote set of machines, the application is launched in a tmux session with a name matching the target name. This allows one to ssh into one of the machines, attach to the tmux session and poke around:

```bash
obi go roomname --debug=gdb
ssh -t user@host-in-roomname tmux attach -t targetname
```

This assumes that tmux is installed on the remote machines.

#### example

```bash
# Launch the application on the local machine
obi go
# Launch application on the host machines listed under the room named room
obi go room
# Launch the application with lldb
obi go --debug="lldb --"
# Launch the application with apitrace in a remote room
obi go room --debug="apitrace trace"
```

### obi stop [room-name]
---
`obi stop [<room-name>]` stops the application. If `<room-name>` is not specified, then the application is stopped on the local machine. The `[-f|--force]` option
will send a stronger message, such as SIGKILL.

#### example
```bash
# Stop the application on the local machine
obi stop
# Stop the application on the host machines listed under the room named room
obi stop room
# Forcefully stop the application on remote hosts for the room named room
obi stop room -f
```

### obi build [room-name]
---
`obi build [<room-name>]` builds the application. If `<room-name>` is not specified, then the application is built on the local machine.

#### example
```bash
# Build the application on the local machine
obi build
# Build the application on the host machines listed under the room named room
obi build room
```

### obi clean [room-name]
---
`obi clean [<room-name>]` cleans (deletes) the build directory. If `<room-name>` is not specified, then the build directory on the local machine is cleaned.

#### example
```bash
# Clean the application build directory on the local machine
obi clean
# Clean the application build directory on the host machines listed under the room named room
obi clean room
```

<<<<<<< HEAD
## SSH tips

obi depends on having passwordless SSH access to remote hosts. If you're running
on a mac and having SSH troubles, make sure your SSH keys are loaded into your
key agent. On mac, you can add this to your `~/.ssh/config`:
```
Host *
  UseKeychain yes
  AddKeysToAgent yes
```
Alternatively, you can add this script snippet to your shell startup:
```
eval "$(ssh-agent -s)"
ssh-add -K ~/.ssh/id_rsa
```

## Bash command completion

obi ships with a tab-completion script for bash. When you install obi with homebrew,
the script is installed to `/usr/local/etc/bash_completion.d/obi`. Add a snippet
like the following to your preferred bash config file:
```bash
if [ -f /usr/local/etc/bash_completion.d/obi ]; then
  source /usr/local/etc/bash_completion.d/obi
fi
```
zsh users can use the same file, by adding a similar snippet to their `.zshrc`:
```zsh
if [ -f /usr/local/etc/bash_completion.d/obi ]; then
  autoload bashcompinit
  bashcompinit
  source /usr/local/etc/bash_completion.d/obi
fi
```
If you installed obi by using `pip`, you will need to install the command completion
script manually.
=======
## Branches in this repo

We make release tarballs off of the HEAD of master (https://github.com/Oblong/homebrew-tools/blob/master/obi.rb#L4)

`brew install obi --HEAD` installs from the HEAD of dev (https://github.com/Oblong/homebrew-tools/blob/master/obi.rb#L6)

All new work should land on dev. We announce internally when pushing changes to dev, and ask that dev users update. After a few weeks, if all is well, we merge dev to master and tag a release.

>>>>>>> 3762d2b3

## Editor tips

### emacs

obi works well out of the box with emacs's
[compilation][emacs-compilation] feature.  `M-x compile<RET>obi go
[room-name]` from a file in the root directory of the project will run
obi as a subprocess of emacs and pipe the output to a `*compilation*`
buffer (which can support obi's use of
[ANSI colors][colorize-compilation]).  Compile errors are picked up by
emacs, and you can navigate directly to the error's location using the
ordinary features of [compilation mode][emacs-comp-mode].  To kill an
obi invocation in the compilation buffer, use `M-x kill-compilation`.

[emacs-compilation]: http://www.gnu.org/software/emacs/manual/html_node/emacs/Compilation.html
[emacs-comp-mode]: http://www.gnu.org/software/emacs/manual/html_node/emacs/Compilation-Mode.html
[colorize-compilation]: http://stackoverflow.com/a/3072831/692055<|MERGE_RESOLUTION|>--- conflicted
+++ resolved
@@ -246,7 +246,6 @@
 obi clean room
 ```
 
-<<<<<<< HEAD
 ## SSH tips
 
 obi depends on having passwordless SSH access to remote hosts. If you're running
@@ -283,16 +282,6 @@
 ```
 If you installed obi by using `pip`, you will need to install the command completion
 script manually.
-=======
-## Branches in this repo
-
-We make release tarballs off of the HEAD of master (https://github.com/Oblong/homebrew-tools/blob/master/obi.rb#L4)
-
-`brew install obi --HEAD` installs from the HEAD of dev (https://github.com/Oblong/homebrew-tools/blob/master/obi.rb#L6)
-
-All new work should land on dev. We announce internally when pushing changes to dev, and ask that dev users update. After a few weeks, if all is well, we merge dev to master and tag a release.
-
->>>>>>> 3762d2b3
 
 ## Editor tips
 
